--- conflicted
+++ resolved
@@ -21,7 +21,6 @@
 from setuptools import setup, Extension
 from mebuex import MesonExtension, build_ext
 
-<<<<<<< HEAD
 regional_backend      = MesonExtension('reheatfunq.regional.backend')
 anomaly_bayes         = MesonExtension('reheatfunq.anomaly.bayes')
 anomaly_postbackend   = MesonExtension('reheatfunq.anomaly.postbackend')
@@ -30,23 +29,12 @@
 coverings_poisampling = MesonExtension('reheatfunq.coverings.poisampling')
 resilience_zeal2022   = MesonExtension('reheatfunq.resilience.zeal2022hfresil')
 data_distancedist     = MesonExtension('reheatfunq.data.distancedistribution')
-=======
-regional_backend    = MesonExtension('reheatfunq.regional.backend')
-anomaly_bayes       = MesonExtension('reheatfunq.anomaly.bayes')
-anomaly_anomaly     = MesonExtension('reheatfunq.anomaly.anomaly')
-coverings_rdisks    = MesonExtension('reheatfunq.coverings.rdisks')
-resilience_zeal2022 = MesonExtension('reheatfunq.resilience.zeal2022hfresil')
-data_distancedist   = MesonExtension('reheatfunq.data.distancedistribution')
-testing_barylagrint = MesonExtension('reheatfunq._testing.barylagrint')
->>>>>>> 109d7d87
+testing_barylagrint   = MesonExtension('reheatfunq._testing.barylagrint')
 
 
 setup(ext_modules=[regional_backend, anomaly_bayes, coverings_rdisks,
                    anomaly_anomaly, resilience_zeal2022, data_distancedist,
-<<<<<<< HEAD
-                   anomaly_postbackend, coverings_poisampling],
-=======
+                   anomaly_postbackend, coverings_poisampling,
                    testing_barylagrint],
->>>>>>> 109d7d87
       cmdclass={'build_ext' : build_ext}
 )